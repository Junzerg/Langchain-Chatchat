--- conflicted
+++ resolved
@@ -59,11 +59,7 @@
 ```text
 WARN[0000] /root/docker-compose.yaml: `version` is obsolete 
 NAME                IMAGE                           COMMAND                  SERVICE      CREATED         STATUS         PORTS
-<<<<<<< HEAD
-root-chatchat-1     chatimage/chatchat:0.3.1.2   "chatchat -a"            chatchat     3 minutes ago   Up 3 minutes   
-=======
 root-chatchat-1     chatimage/chatchat:0.3.1.2-2024-0720   "chatchat -a"            chatchat     3 minutes ago   Up 3 minutes   
->>>>>>> c11bdbf3
 root-xinference-1   xprobe/xinference:v0.12.1       "/opt/nvidia/nvidia_…"   xinference   3 minutes ago   Up 3 minutes
 ```
 ```shell
@@ -99,11 +95,7 @@
 ```yaml
   (上文 ...)
   chatchat:
-<<<<<<< HEAD
-    image: chatimage/chatchat:0.3.1.2
-=======
     image: chatimage/chatchat:0.3.1.2-2024-0720
->>>>>>> c11bdbf3
     (省略 ...)
     # 将本地路径(~/chatchat/data)挂载到容器默认数据路径(/usr/local/lib/python3.11/site-packages/chatchat/data)中
     # volumes:
@@ -114,11 +106,7 @@
 ```yaml
   (上文 ...)
   chatchat:
-<<<<<<< HEAD
-    image: chatimage/chatchat:0.3.1.2
-=======
     image: chatimage/chatchat:0.3.1.2-2024-0720
->>>>>>> c11bdbf3
     (省略 ...)
     # 将本地路径(~/chatchat/data)挂载到容器默认数据路径(/usr/local/lib/python3.11/site-packages/chatchat/data)中
     volumes:
@@ -175,11 +163,7 @@
 [root@VM-2-15-centos ~]# docker-compose ps
 WARN[0000] /root/docker-compose.yaml: `version` is obsolete 
 NAME                IMAGE                           COMMAND                  SERVICE      CREATED          STATUS          PORTS
-<<<<<<< HEAD
-root-chatchat-1     chatimage/chatchat:0.3.1.2   "chatchat -a"            chatchat     33 seconds ago   Up 32 seconds   
-=======
 root-chatchat-1     chatimage/chatchat:0.3.1.2-2024-0720   "chatchat -a"            chatchat     33 seconds ago   Up 32 seconds   
->>>>>>> c11bdbf3
 root-xinference-1   xprobe/xinference:v0.12.1       "/opt/nvidia/nvidia_…"   xinference   45 minutes ago   Up 45 minutes   
 [root@VM-2-15-centos ~]# ss -anptl | grep -E '(8501|7861|9997)'
 LISTEN 0      128          0.0.0.0:9997       0.0.0.0:*    users:(("pt_main_thread",pid=1489804,fd=21))
