![](img/logo-long-chatchat-trans-v2.png)

**LangChain-Chatchat** (原 Langchain-ChatGLM):  基于 Langchain 与 ChatGLM 等大语言模型的本地知识库问答应用实现。

## 目录

* [介绍](README.md#介绍)
* [变更日志](README.md#变更日志)
* [模型支持](README.md#模型支持)
* [Docker 部署](README.md#Docker-部署)
* [开发部署](README.md#开发部署)
  * [软件需求](README.md#软件需求)
  * [1. 开发环境准备](README.md#1.-开发环境准备)
  * [2. 下载模型至本地](README.md#2.-下载模型至本地)
  * [3. 设置配置项](README.md#3.-设置配置项)
  * [4. 知识库初始化与迁移](README.md#4.-知识库初始化与迁移)
  * [5. 启动 API 服务或 Web UI](README.md#5.-启动-API-服务或-Web-UI)
  * [6. 一键启动](README.md#6.-一键启动)
* [常见问题](README.md#常见问题)
* [路线图](README.md#路线图)
* [项目交流群](README.md#项目交流群)

---

## 介绍

🤖️ 一种利用 [langchain](https://github.com/hwchase17/langchain) 思想实现的基于本地知识库的问答应用，目标期望建立一套对中文场景与开源模型支持友好、可离线运行的知识库问答解决方案。

💡 受 [GanymedeNil](https://github.com/GanymedeNil) 的项目 [document.ai](https://github.com/GanymedeNil/document.ai) 和 [AlexZhangji](https://github.com/AlexZhangji) 创建的 [ChatGLM-6B Pull Request](https://github.com/THUDM/ChatGLM-6B/pull/216) 启发，建立了全流程可使用开源模型实现的本地知识库问答应用。本项目的最新版本中通过使用 [FastChat](https://github.com/lm-sys/FastChat) 接入 Vicuna, Alpaca, LLaMA, Koala, RWKV 等模型，依托于 [langchain](https://github.com/langchain-ai/langchain) 框架支持通过基于 [FastAPI](https://github.com/tiangolo/fastapi) 提供的 API 调用服务，或使用基于 [Streamlit](https://github.com/streamlit/streamlit) 的 WebUI 进行操作。

✅ 依托于本项目支持的开源 LLM 与 Embedding 模型，本项目可实现全部使用**开源**模型**离线私有部署**。与此同时，本项目也支持 OpenAI GPT API 的调用，并将在后续持续扩充对各类模型及模型 API 的接入。

⛓️ 本项目实现原理如下图所示，过程包括加载文件 -> 读取文本 -> 文本分割 -> 文本向量化 -> 问句向量化 -> 在文本向量中匹配出与问句向量最相似的 `top k`个 -> 匹配出的文本作为上下文和问题一起添加到 `prompt`中 -> 提交给 `LLM`生成回答。

📺 [原理介绍视频](https://www.bilibili.com/video/BV13M4y1e7cN/?share_source=copy_web&vd_source=e6c5aafe684f30fbe41925d61ca6d514)

![实现原理图](img/langchain+chatglm.png)

从文档处理角度来看，实现流程如下：

![实现原理图2](img/langchain+chatglm2.png)

🚩 本项目未涉及微调、训练过程，但可利用微调或训练对本项目效果进行优化。

🌐 [AutoDL 镜像](https://www.codewithgpu.com/i/imClumsyPanda/langchain-ChatGLM/Langchain-Chatchat) 中 `v5` 版本所使用代码已更新至本项目 `0.2.0` 版本。

🐳 [Docker 镜像](registry.cn-beijing.aliyuncs.com/chatchat/chatchat:0.2.0)

💻 一行命令运行 Docker：

```shell
docker run -d --gpus all -p 80:8501 registry.cn-beijing.aliyuncs.com/chatchat/chatchat:0.2.0
```

---

## 变更日志

参见 [版本更新日志](https://github.com/imClumsyPanda/langchain-ChatGLM/releases)。

从 `0.1.x` 升级过来的用户请注意，需要按照[开发部署](README.md#3.-开发部署)过程操作，将现有知识库迁移到新格式，具体见[知识库初始化与迁移](docs/INSTALL.md#知识库初始化与迁移)。

### `0.2.0` 版本与 `0.1.x` 版本区别

1. 使用 [FastChat](https://github.com/lm-sys/FastChat) 提供开源 LLM 模型的 API，以 OpenAI API 接口形式接入，提升 LLM 模型加载效果；
2. 使用 [langchain](https://github.com/langchain-ai/langchain) 中已有 Chain 的实现，便于后续接入不同类型 Chain，并将对 Agent 接入开展测试；
3. 使用 [FastAPI](https://github.com/tiangolo/fastapi) 提供 API 服务，全部接口可在 FastAPI 自动生成的 docs 中开展测试，且所有对话接口支持通过参数设置流式或非流式输出；
4. 使用 [Streamlit](https://github.com/streamlit/streamlit) 提供 WebUI 服务，可选是否基于 API 服务启动 WebUI，增加会话管理，可以自定义会话主题并切换，且后续可支持不同形式输出内容的显示；
5. 项目中默认 LLM 模型改为 [THUDM/chatglm2-6b](https://huggingface.co/THUDM/chatglm2-6b)，默认 Embedding 模型改为 [moka-ai/m3e-base](https://huggingface.co/moka-ai/m3e-base)，文件加载方式与文段划分方式也有调整，后续将重新实现上下文扩充，并增加可选设置；
6. 项目中扩充了对不同类型向量库的支持，除支持 [FAISS](https://github.com/facebookresearch/faiss) 向量库外，还提供 [Milvus](https://github.com/milvus-io/milvus), [PGVector](https://github.com/pgvector/pgvector) 向量库的接入；
7. 项目中搜索引擎对话，除 Bing 搜索外，增加 DuckDuckGo 搜索选项，DuckDuckGo 搜索无需配置 API Key，在可访问国外服务环境下可直接使用。

---

## 模型支持

本项目中默认使用的 LLM 模型为 [THUDM/chatglm2-6b](https://huggingface.co/THUDM/chatglm2-6b)，默认使用的 Embedding 模型为 [moka-ai/m3e-base](https://huggingface.co/moka-ai/m3e-base) 为例。

### LLM 模型支持

本项目最新版本中基于 [FastChat](https://github.com/lm-sys/FastChat) 进行本地 LLM 模型接入，支持模型如下：

- [meta-llama/Llama-2-7b-chat-hf](https://huggingface.co/meta-llama/Llama-2-7b-chat-hf)
- Vicuna, Alpaca, LLaMA, Koala
- [BlinkDL/RWKV-4-Raven](https://huggingface.co/BlinkDL/rwkv-4-raven)
- [camel-ai/CAMEL-13B-Combined-Data](https://huggingface.co/camel-ai/CAMEL-13B-Combined-Data)
- [databricks/dolly-v2-12b](https://huggingface.co/databricks/dolly-v2-12b)
- [FreedomIntelligence/phoenix-inst-chat-7b](https://huggingface.co/FreedomIntelligence/phoenix-inst-chat-7b)
- [h2oai/h2ogpt-gm-oasst1-en-2048-open-llama-7b](https://huggingface.co/h2oai/h2ogpt-gm-oasst1-en-2048-open-llama-7b)
- [lcw99/polyglot-ko-12.8b-chang-instruct-chat](https://huggingface.co/lcw99/polyglot-ko-12.8b-chang-instruct-chat)
- [lmsys/fastchat-t5-3b-v1.0](https://huggingface.co/lmsys/fastchat-t5)
- [mosaicml/mpt-7b-chat](https://huggingface.co/mosaicml/mpt-7b-chat)
- [Neutralzz/BiLLa-7B-SFT](https://huggingface.co/Neutralzz/BiLLa-7B-SFT)
- [nomic-ai/gpt4all-13b-snoozy](https://huggingface.co/nomic-ai/gpt4all-13b-snoozy)
- [NousResearch/Nous-Hermes-13b](https://huggingface.co/NousResearch/Nous-Hermes-13b)
- [openaccess-ai-collective/manticore-13b-chat-pyg](https://huggingface.co/openaccess-ai-collective/manticore-13b-chat-pyg)
- [OpenAssistant/oasst-sft-4-pythia-12b-epoch-3.5](https://huggingface.co/OpenAssistant/oasst-sft-4-pythia-12b-epoch-3.5)
- [project-baize/baize-v2-7b](https://huggingface.co/project-baize/baize-v2-7b)
- [Salesforce/codet5p-6b](https://huggingface.co/Salesforce/codet5p-6b)
- [StabilityAI/stablelm-tuned-alpha-7b](https://huggingface.co/stabilityai/stablelm-tuned-alpha-7b)
- [THUDM/chatglm-6b](https://huggingface.co/THUDM/chatglm-6b)
- [THUDM/chatglm2-6b](https://huggingface.co/THUDM/chatglm2-6b)
- [tiiuae/falcon-40b](https://huggingface.co/tiiuae/falcon-40b)
- [timdettmers/guanaco-33b-merged](https://huggingface.co/timdettmers/guanaco-33b-merged)
- [togethercomputer/RedPajama-INCITE-7B-Chat](https://huggingface.co/togethercomputer/RedPajama-INCITE-7B-Chat)
- [WizardLM/WizardLM-13B-V1.0](https://huggingface.co/WizardLM/WizardLM-13B-V1.0)
- [WizardLM/WizardCoder-15B-V1.0](https://huggingface.co/WizardLM/WizardCoder-15B-V1.0)
- [baichuan-inc/baichuan-7B](https://huggingface.co/baichuan-inc/baichuan-7B)
- [internlm/internlm-chat-7b](https://huggingface.co/internlm/internlm-chat-7b)
- [Qwen/Qwen-7B-Chat](https://huggingface.co/Qwen/Qwen-7B-Chat)
- [HuggingFaceH4/starchat-beta](https://huggingface.co/HuggingFaceH4/starchat-beta)
- 任何 [EleutherAI](https://huggingface.co/EleutherAI) 的 pythia 模型，如 [pythia-6.9b](https://huggingface.co/EleutherAI/pythia-6.9b)
- 在以上模型基础上训练的任何 [Peft](https://github.com/huggingface/peft) 适配器。为了激活，模型路径中必须有 `peft` 。注意：如果加载多个peft模型，你可以通过在任何模型工作器中设置环境变量 `PEFT_SHARE_BASE_WEIGHTS=true` 来使它们共享基础模型的权重。

以上模型支持列表可能随 [FastChat](https://github.com/lm-sys/FastChat) 更新而持续更新，可参考 [FastChat 已支持模型列表](https://github.com/lm-sys/FastChat/blob/main/docs/model_support.md)。

除本地模型外，本项目也支持直接接入 OpenAI API，具体设置可参考 `configs/model_configs.py.example` 中的 `llm_model_dict` 的 `openai-chatgpt-3.5` 配置信息。

### Embedding 模型支持

本项目支持调用 [HuggingFace](https://huggingface.co/models?pipeline_tag=sentence-similarity) 中的 Embedding 模型，已支持的 Embedding 模型如下：

- [moka-ai/m3e-small](https://huggingface.co/moka-ai/m3e-small)
- [moka-ai/m3e-base](https://huggingface.co/moka-ai/m3e-base)
- [moka-ai/m3e-large](https://huggingface.co/moka-ai/m3e-large)
- [BAAI/bge-small-zh](https://huggingface.co/BAAI/bge-small-zh)
- [BAAI/bge-base-zh](https://huggingface.co/BAAI/bge-base-zh)
- [BAAI/bge-large-zh](https://huggingface.co/BAAI/bge-large-zh)
- [text2vec-base-chinese-sentence](https://huggingface.co/shibing624/text2vec-base-chinese-sentence)
- [text2vec-base-chinese-paraphrase](https://huggingface.co/shibing624/text2vec-base-chinese-paraphrase)
- [text2vec-base-multilingual](https://huggingface.co/shibing624/text2vec-base-multilingual)
- [shibing624/text2vec-base-chinese](https://huggingface.co/shibing624/text2vec-base-chinese)
- [GanymedeNil/text2vec-large-chinese](https://huggingface.co/GanymedeNil/text2vec-large-chinese)
- [nghuyong/ernie-3.0-nano-zh](https://huggingface.co/nghuyong/ernie-3.0-nano-zh)
- [nghuyong/ernie-3.0-base-zh](https://huggingface.co/nghuyong/ernie-3.0-base-zh)

---

## Docker 部署

🐳 Docker 镜像地址: `registry.cn-beijing.aliyuncs.com/chatchat/chatchat:0.2.0)`

```shell
docker run -d --gpus all -p 80:8501 registry.cn-beijing.aliyuncs.com/chatchat/chatchat:0.2.0
```

- 该版本镜像大小 `33.9GB`，使用 `v0.2.0`，以 `nvidia/cuda:12.1.1-cudnn8-devel-ubuntu22.04` 为基础镜像
- 该版本内置一个 `embedding` 模型：`m3e-large`，内置 `chatglm2-6b-32k`
- 该版本目标为方便一键部署使用，请确保您已经在Linux发行版上安装了NVIDIA驱动程序
- 请注意，您不需要在主机系统上安装CUDA工具包，但需要安装 `NVIDIA Driver` 以及 `NVIDIA Container Toolkit`，请参考[安装指南](https://docs.nvidia.com/datacenter/cloud-native/container-toolkit/latest/install-guide.html)
- 首次拉取和启动均需要一定时间，首次启动时请参照下图使用 `docker logs -f <container id>` 查看日志
- 如遇到启动过程卡在 `Waiting..` 步骤，建议使用 `docker exec -it <container id> bash` 进入 `/logs/` 目录查看对应阶段日志

---

## 开发部署

### 软件需求

本项目已在 Python 3.8.1 - 3.10，CUDA 11.7 环境下完成测试。已在 Windows、ARM 架构的 macOS、Linux 系统中完成测试。

### 1. 开发环境准备

参见 [开发环境准备](docs/INSTALL.md)。

**请注意：** `0.2.0` 及更新版本的依赖包与 `0.1.x` 版本依赖包可能发生冲突，强烈建议新建环境后重新安装依赖包。

### 2. 下载模型至本地

如需在本地或离线环境下运行本项目，需要首先将项目所需的模型下载至本地，通常开源 LLM 与 Embedding 模型可以从 [HuggingFace](https://huggingface.co/models) 下载。

以本项目中默认使用的 LLM 模型 [THUDM/chatglm2-6b](https://huggingface.co/THUDM/chatglm2-6b) 与 Embedding 模型 [moka-ai/m3e-base](https://huggingface.co/moka-ai/m3e-base) 为例：

下载模型需要先[安装Git LFS](https://docs.github.com/zh/repositories/working-with-files/managing-large-files/installing-git-large-file-storage)，然后运行

```Shell
$ git clone https://huggingface.co/THUDM/chatglm2-6b

$ git clone https://huggingface.co/moka-ai/m3e-base
```

### 3. 设置配置项

复制文件 [configs/model_config.py.example](configs/model_config.py.example) 存储至项目路径下 `./configs` 路径下，并重命名为 `model_config.py`。

在开始执行 Web UI 或命令行交互前，请先检查 `configs/model_config.py` 中的各项模型参数设计是否符合需求：

- 请确认已下载至本地的 LLM 模型本地存储路径写在 `llm_model_dict` 对应模型的 `local_model_path` 属性中，如:

```python
llm_model_dict={
                "chatglm2-6b": {
                        "local_model_path": "/Users/xxx/Downloads/chatglm2-6b",
                        "api_base_url": "http://localhost:8888/v1",  # "name"修改为 FastChat 服务中的"api_base_url"
                        "api_key": "EMPTY"
                    },
                }
```

- 请确认已下载至本地的 Embedding 模型本地存储路径写在 `embedding_model_dict` 对应模型位置，如：

```python
embedding_model_dict = {
                        "m3e-base": "/Users/xxx/Downloads/m3e-base",
                       }
```

### 4. 知识库初始化与迁移

当前项目的知识库信息存储在数据库中，在正式运行项目之前请先初始化数据库（我们强烈建议您在执行操作前备份您的知识文件）。

- 如果您是从 `0.1.x` 版本升级过来的用户，针对已建立的知识库，请确认知识库的向量库类型、Embedding 模型 `configs/model_config.py` 中默认设置一致，如无变化只需以下命令将现有知识库信息添加到数据库即可：

  ```shell
  $ python init_database.py
  ```
  
- 如果您是第一次运行本项目，知识库尚未建立，或者配置文件中的知识库类型、嵌入模型发生变化，需要以下命令初始化或重建知识库：

  ```shell
  $ python init_database.py --recreate-vs
  ```

### 5. 启动 API 服务或 Web UI

#### 5.1 启动 LLM 服务

如需使用开源模型进行本地部署，需首先启动 LLM 服务，启动方式分为三种：

- [基于多进程脚本 llm_api.py 启动 LLM 服务](README.md#5.1.1-基于多进程脚本-llm_api.py-启动-LLM-服务)
- [基于命令行脚本 llm_api_launch.py 启动 LLM 服务](README.md#5.1.2-基于命令行脚本-llm_api_launch.py-启动-LLM-服务)
- [LoRA 加载](README.md#5.1.3-LoRA-加载)

三种方式只需选择一个即可，具体操作方式详见 5.1.1 - 5.1.3。

如果启动在线的API服务（如 OPENAI 的 API 接口），则无需启动 LLM 服务，即 5.1 小节的任何命令均无需启动。

##### 5.1.1 基于多进程脚本 llm_api.py 启动 LLM 服务

在项目根目录下，执行 [server/llm_api.py](server/llm_api.py) 脚本启动 **LLM 模型**服务：

```shell
$ python server/llm_api.py
```

项目支持多卡加载，需在 llm_api.py 中修改 create_model_worker_app 函数中，修改如下三个参数:
```python
gpus=None, 
num_gpus=1, 
max_gpu_memory="20GiB"
```

其中，`gpus` 控制使用的显卡的ID，如果 "0,1";

`num_gpus` 控制使用的卡数;

`max_gpu_memory` 控制每个卡使用的显存容量。

##### 5.1.2 基于命令行脚本 llm_api_launch.py 启动 LLM 服务

**!!!注意:**

**1.llm_api_launch.py脚本仅适用于linux和mac设备,win平台请使用wls;**

**2.加载非默认模型需要用命令行参数--model-path-address指定指定模型，不会读取model_config.py配置;**

**!!!**

在项目根目录下，执行 [server/llm_api_launch.py](server/llm_api.py) 脚本启动 **LLM 模型**服务：

```shell
$ python server/llm_api_launch.py
```

该方式支持启动多个worker，示例启动方式：

```shell
$ python server/llm_api_launch.py --model-path-addresss model1@host1@port1 model2@host2@port2
```

如果要启动多卡加载，示例命令如下：

```shell
$ python server/llm_api_launch.py --gpus 0,1 --num-gpus 2 --max-gpu-memory 10GiB
```

注：以如上方式启动LLM服务会以nohup命令在后台运行 fastchat 服务，如需停止服务，可以运行如下命令,但该脚本**仅适用于linux和mac平台**：

```shell
$ python server/llm_api_shutdown.py --serve all 
```

亦可单独停止一个 FastChat 服务模块，可选 [`all`, `controller`, `model_worker`, `openai_api_server`]

##### 5.1.3 LoRA 加载

本项目基于 FastChat 加载 LLM 服务，故需以 FastChat 加载 LoRA 路径，即保证路径名称里必须有 peft 这个词，配置文件的名字为 adapter_config.json，peft 路径下包含 model.bin 格式的 LoRA 权重。

示例代码如下：

```shell
PEFT_SHARE_BASE_WEIGHTS=true python3 -m fastchat.serve.multi_model_worker \
    --model-path /data/chris/peft-llama-dummy-1 \
    --model-names peft-dummy-1 \
    --model-path /data/chris/peft-llama-dummy-2 \
    --model-names peft-dummy-2 \
    --model-path /data/chris/peft-llama-dummy-3 \
    --model-names peft-dummy-3 \
    --num-gpus 2
```

详见 [FastChat 相关 PR](https://github.com/lm-sys/fastchat/pull/1905#issuecomment-1627801216)

#### 5.2 启动 API 服务

本地部署情况下，按照 [5.1 节](README.md#5.1-启动-LLM-服务)**启动 LLM 服务后**，再执行 [server/api.py](server/api.py) 脚本启动 **API** 服务；

在线调用API服务的情况下，直接执执行 [server/api.py](server/api.py) 脚本启动 **API** 服务；

调用命令示例：

```shell
$ python server/api.py
```

启动 API 服务后，可访问 `localhost:7861` 或 `{API 所在服务器 IP}:7861` FastAPI 自动生成的 docs 进行接口查看与测试。

- FastAPI docs 界面

  ![](img/fastapi_docs_020_0.png)

#### 5.3 启动 Web UI 服务

按照 [5.2 节](README.md#5.2-启动-API-服务)**启动 API 服务后**，执行 [webui.py](webui.py) 启动 **Web UI** 服务（默认使用端口 `8501`）

```shell
$ streamlit run webui.py
```

使用 Langchain-Chatchat 主题色启动 **Web UI** 服务（默认使用端口 `8501`）

```shell
$ streamlit run webui.py --theme.base "light" --theme.primaryColor "#165dff" --theme.secondaryBackgroundColor "#f5f5f5" --theme.textColor "#000000"
```

或使用以下命令指定启动 **Web UI** 服务并指定端口号

```shell
$ streamlit run webui.py --server.port 666
```

- Web UI 对话界面：

  ![](img/webui_0813_0.png)

- Web UI 知识库管理页面：

  ![](img/webui_0813_1.png)

---

<<<<<<< HEAD
### 6 一键启动：

#### 6.1 api服务一键启动脚本

新增api一键启动脚本，可一键开启fastchat后台服务及本项目提供的langchain api服务,调用示例：
=======
### 6. 一键启动

⚠️ **注意:** 

**1. 一键启动脚本仅适用于 Linux 和 Mac 设备, Winodws 平台请使用 WLS;**

**2. 加载非默认模型需要用命令行参数 `--model-path-address` 指定指定模型，不会读取 `model_config.py` 配置。**

#### 6.1 API 服务一键启动脚本

新增 API 一键启动脚本，可一键开启 FastChat 后台服务及本项目提供的 API 服务,调用示例：
>>>>>>> 8085bc38

调用默认模型：

```shell
$ python server/api_allinone.py
```

加载多个非默认模型：

```shell
$ python server/api_allinone.py --model-path-address model1@host1@port1 model2@host2@port2
```

多卡启动：

```shell
python server/api_allinone.py --model-path-address model@host@port --num-gpus 2 --gpus 0,1 --max-gpu-memory 10GiB
```
<<<<<<< HEAD
其他参数详见各脚本及fastchat服务说明。

#### 6.2 webui一键启动脚本
加载本地模型：
=======

其他参数详见各脚本及 FastChat 服务说明。

#### 6.2 webui一键启动脚本

加载本地模型：

>>>>>>> 8085bc38
```shell
$ python webui_allinone.py
```

<<<<<<< HEAD
调用远程api服务：
```shell
$ python webui_allinone.py --use-remote-api
```
后台运行webui服务：
```shell
$ python webui_allinone.py --nohup
```
加载多个非默认模型：
```shell
$ python webui_allinone.py --model-path-address model1@host1@port1 model2@host2@port2 
```
多卡启动：
```
python webui_alline.py --model-path-address model@host@port --num-gpus 2 --gpus 0,1 --max-gpu-memory 10GiB
```
其他参数详见各脚本及fastchat服务说明。

=======
调用远程 API 服务：

```shell
$ python webui_allinone.py --use-remote-api
```

后台运行webui服务：

```shell
$ python webui_allinone.py --nohup
```

加载多个非默认模型：

```shell
$ python webui_allinone.py --model-path-address model1@host1@port1 model2@host2@port2 
```

多卡启动：

```shell
$ python webui_alline.py --model-path-address model@host@port --num-gpus 2 --gpus 0,1 --max-gpu-memory 10GiB
```

其他参数详见各脚本及fastchat服务说明。

上述两个一键启动脚本会后台运行多个服务，如要停止所有服务，可使用 `shutdown_all.sh` 脚本：

```shell
bash shutdown_all.sh
```

>>>>>>> 8085bc38
## 常见问题

参见 [常见问题](docs/FAQ.md)。

---

## 路线图

- [X] Langchain 应用
  - [X] 本地数据接入
    - [X] 接入非结构化文档
      - [X] .md
      - [X] .txt
      - [X] .docx
    - [ ] 结构化数据接入
      - [X] .csv
      - [ ] .xlsx
    - [ ] 分词及召回
      - [ ] 接入不同类型 TextSplitter
      - [ ] 优化依据中文标点符号设计的 ChineseTextSplitter
      - [ ] 重新实现上下文拼接召回
    - [ ] 本地网页接入
    - [ ] SQL 接入
    - [ ] 知识图谱/图数据库接入
  - [X] 搜索引擎接入
    - [X] Bing 搜索
    - [X] DuckDuckGo 搜索
  - [ ] Agent 实现
- [X] LLM 模型接入
  - [X] 支持通过调用 [FastChat](https://github.com/lm-sys/fastchat) api 调用 llm
  - [ ] 支持 ChatGLM API 等 LLM API 的接入
- [X] Embedding 模型接入
  - [X] 支持调用 HuggingFace 中各开源 Emebdding 模型
  - [ ] 支持 OpenAI Embedding API 等 Embedding API 的接入
- [X] 基于 FastAPI 的 API 方式调用
- [X] Web UI
  - [X] 基于 Streamlit 的 Web UI

---

## 项目交流群

<img src="img/qr_code_52.jpg" alt="二维码" width="300" height="300" />

🎉 langchain-ChatGLM 项目微信交流群，如果你也对本项目感兴趣，欢迎加入群聊参与讨论交流。<|MERGE_RESOLUTION|>--- conflicted
+++ resolved
@@ -284,7 +284,7 @@
 $ python server/llm_api_launch.py --gpus 0,1 --num-gpus 2 --max-gpu-memory 10GiB
 ```
 
-注：以如上方式启动LLM服务会以nohup命令在后台运行 fastchat 服务，如需停止服务，可以运行如下命令,但该脚本**仅适用于linux和mac平台**：
+注：以如上方式启动LLM服务会以nohup命令在后台运行 FastChat 服务，如需停止服务，可以运行如下命令：
 
 ```shell
 $ python server/llm_api_shutdown.py --serve all 
@@ -359,13 +359,6 @@
 
 ---
 
-<<<<<<< HEAD
-### 6 一键启动：
-
-#### 6.1 api服务一键启动脚本
-
-新增api一键启动脚本，可一键开启fastchat后台服务及本项目提供的langchain api服务,调用示例：
-=======
 ### 6. 一键启动
 
 ⚠️ **注意:** 
@@ -377,7 +370,6 @@
 #### 6.1 API 服务一键启动脚本
 
 新增 API 一键启动脚本，可一键开启 FastChat 后台服务及本项目提供的 API 服务,调用示例：
->>>>>>> 8085bc38
 
 调用默认模型：
 
@@ -396,77 +388,49 @@
 ```shell
 python server/api_allinone.py --model-path-address model@host@port --num-gpus 2 --gpus 0,1 --max-gpu-memory 10GiB
 ```
-<<<<<<< HEAD
+
+其他参数详见各脚本及 FastChat 服务说明。
+
+#### 6.2 webui一键启动脚本
+
+加载本地模型：
+
+```shell
+$ python webui_allinone.py
+```
+
+调用远程 API 服务：
+
+```shell
+$ python webui_allinone.py --use-remote-api
+```
+
+后台运行webui服务：
+
+```shell
+$ python webui_allinone.py --nohup
+```
+
+加载多个非默认模型：
+
+```shell
+$ python webui_allinone.py --model-path-address model1@host1@port1 model2@host2@port2 
+```
+
+多卡启动：
+
+```shell
+$ python webui_alline.py --model-path-address model@host@port --num-gpus 2 --gpus 0,1 --max-gpu-memory 10GiB
+```
+
 其他参数详见各脚本及fastchat服务说明。
 
-#### 6.2 webui一键启动脚本
-加载本地模型：
-=======
-
-其他参数详见各脚本及 FastChat 服务说明。
-
-#### 6.2 webui一键启动脚本
-
-加载本地模型：
-
->>>>>>> 8085bc38
-```shell
-$ python webui_allinone.py
-```
-
-<<<<<<< HEAD
-调用远程api服务：
-```shell
-$ python webui_allinone.py --use-remote-api
-```
-后台运行webui服务：
-```shell
-$ python webui_allinone.py --nohup
-```
-加载多个非默认模型：
-```shell
-$ python webui_allinone.py --model-path-address model1@host1@port1 model2@host2@port2 
-```
-多卡启动：
-```
-python webui_alline.py --model-path-address model@host@port --num-gpus 2 --gpus 0,1 --max-gpu-memory 10GiB
-```
-其他参数详见各脚本及fastchat服务说明。
-
-=======
-调用远程 API 服务：
-
-```shell
-$ python webui_allinone.py --use-remote-api
-```
-
-后台运行webui服务：
-
-```shell
-$ python webui_allinone.py --nohup
-```
-
-加载多个非默认模型：
-
-```shell
-$ python webui_allinone.py --model-path-address model1@host1@port1 model2@host2@port2 
-```
-
-多卡启动：
-
-```shell
-$ python webui_alline.py --model-path-address model@host@port --num-gpus 2 --gpus 0,1 --max-gpu-memory 10GiB
-```
-
-其他参数详见各脚本及fastchat服务说明。
-
 上述两个一键启动脚本会后台运行多个服务，如要停止所有服务，可使用 `shutdown_all.sh` 脚本：
 
 ```shell
 bash shutdown_all.sh
 ```
 
->>>>>>> 8085bc38
 ## 常见问题
 
 参见 [常见问题](docs/FAQ.md)。
