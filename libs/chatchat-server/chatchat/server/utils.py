import asyncio
import multiprocessing as mp
import os
import requests
import socket
import sys
from concurrent.futures import ProcessPoolExecutor, ThreadPoolExecutor, as_completed
from pathlib import Path
from urllib.parse import urlparse
from typing import (
    Any,
    Awaitable,
    Callable,
    Dict,
    Generator,
    List,
    Literal,
    Optional,
    Tuple,
    Union,
)

import httpx
import openai
from fastapi import FastAPI
from langchain.tools import BaseTool
from langchain_core.embeddings import Embeddings
from langchain_openai.chat_models import ChatOpenAI
from langchain_openai.llms import OpenAI
from memoization import cached, CachingAlgorithmFlag

from chatchat.settings import Settings, XF_MODELS_TYPES
from chatchat.server.pydantic_v2 import BaseModel, Field
from chatchat.utils import build_logger
import requests

logger = build_logger()


async def wrap_done(fn: Awaitable, event: asyncio.Event):
    """Wrap an awaitable with a event to signal when it's done or an exception is raised."""
    try:
        await fn
    except Exception as e:
        msg = f"Caught exception: {e}"
        logger.error(f"{e.__class__.__name__}: {msg}")
    finally:
        # Signal the aiter to stop.
        event.set()


def get_base_url(url):
    parsed_url = urlparse(url)  # 解析url
    base_url = '{uri.scheme}://{uri.netloc}/'.format(uri=parsed_url)  # 格式化基础url
    return base_url.rstrip('/')


def get_config_platforms() -> Dict[str, Dict]:
    """
    获取配置的模型平台，会将 pydantic model 转换为字典。
    """
    platforms = [m.model_dump() for m in Settings.model_settings.MODEL_PLATFORMS]
    return {m["platform_name"]: m for m in platforms}


@cached(max_size=10, ttl=60, algorithm=CachingAlgorithmFlag.LRU)
def detect_xf_models(xf_url: str) -> Dict[str, List[str]]:
    '''
    use cache for xinference model detecting to avoid:
    - too many requests in short intervals
    - multiple requests to one platform for every model
    the cache will be invalidated after one minute
    '''
    xf_model_type_maps = {
        "llm_models": lambda xf_models: [k for k, v in xf_models.items()
                                        if "LLM" == v["model_type"]
                                        and "vision" not in v["model_ability"]],
        "embed_models": lambda xf_models: [k for k, v in xf_models.items()
                                        if "embedding" == v["model_type"]],
        "text2image_models": lambda xf_models: [k for k, v in xf_models.items()
                                                if "image" == v["model_type"]],
        "image2image_models": lambda xf_models: [k for k, v in xf_models.items()
                                                if "image" == v["model_type"]],
        "image2text_models": lambda xf_models: [k for k, v in xf_models.items()
                                                if "LLM" == v["model_type"]
                                                and "vision" in v["model_ability"]],
        "rerank_models": lambda xf_models: [k for k, v in xf_models.items()
                                            if "rerank" == v["model_type"]],
        "speech2text_models": lambda xf_models: [k for k, v in xf_models.items()
                                                if v.get(list(XF_MODELS_TYPES["speech2text"].keys())[0])
                                                in XF_MODELS_TYPES["speech2text"].values()],
        "text2speech_models": lambda xf_models: [k for k, v in xf_models.items()
                                                if v.get(list(XF_MODELS_TYPES["text2speech"].keys())[0])
                                                in XF_MODELS_TYPES["text2speech"].values()],
    }
    models = {}
    try:
        from xinference_client import RESTfulClient as Client
        xf_client = Client(xf_url)
        xf_models = xf_client.list_models()
        for m_type, filter in xf_model_type_maps.items():
            models[m_type] = filter(xf_models)
    except ImportError:
        logger.warning('auto_detect_model needs xinference-client installed. '
                        'Please try "pip install xinference-client". ')
    except requests.exceptions.ConnectionError:
        logger.warning(f"cannot connect to xinference host: {xf_url}, please check your configuration.")
    except Exception as e:
        logger.error(f"error when connect to xinference server({xf_url}): {e}")
    return models


def get_config_models(
        model_name: str = None,
        model_type: Optional[Literal[
            "llm", "embed", "text2image", "image2image", "image2text", "rerank", "speech2text", "text2speech"
        ]] = None,
        platform_name: str = None,
) -> Dict[str, Dict]:
    """
    获取配置的模型列表，返回值为:
    {model_name: {
        "platform_name": xx,
        "platform_type": xx,
        "model_type": xx,
        "model_name": xx,
        "api_base_url": xx,
        "api_key": xx,
        "api_proxy": xx,
    }}
    """
    result = {}
    if model_type is None:
        model_types = [
            "llm_models",
            "embed_models",
            "text2image_models",
            "image2image_models",
            "image2text_models",
            "rerank_models",
            "speech2text_models",
            "text2speech_models",
        ]
    else:
        model_types = [f"{model_type}_models"]

    for m in list(get_config_platforms().values()):
        if platform_name is not None and platform_name != m.get("platform_name"):
            continue

        if m.get("auto_detect_model"):
            if not m.get("platform_type") == "xinference":  # TODO：当前仅支持 xf 自动检测模型
                logger.warning(f"auto_detect_model not supported for {m.get('platform_type')} yet")
                continue
            xf_url = get_base_url(m.get("api_base_url"))
            xf_models = detect_xf_models(xf_url)
            for m_type in model_types:
                # if m.get(m_type) != "auto":
                #     continue
<<<<<<< HEAD
                m[m_type] = xf_models.get(m_type, [])
=======
                try:
                    from xinference_client import RESTfulClient as Client
                    xf_url = get_base_url(m.get("api_base_url"))
                    xf_client = Client(xf_url)
                    xf_models = xf_client.list_models()
                    m[m_type] = xf_model_type_maps[m_type](xf_models)
                except ImportError:
                    logger.warning('auto_detect_model needs xinference-client installed. '
                                   'Please try "pip install xinference-client". ')
                except requests.exceptions.ConnectionError:
                    logger.warning(f"cannot connect to xinference host: {xf_url}")
                except Exception as e:
                    logger.warning(f"error when connect to xinference server({xf_url}): {e}")
>>>>>>> f78dbfa4

        for m_type in model_types:
            models = m.get(m_type, [])
            if models == "auto":
                logger.warning("you should not set `auto` without auto_detect_model=True")
                continue
            elif not models:
                continue
            for m_name in models:
                if model_name is None or model_name == m_name:
                    result[m_name] = {
                        "platform_name": m.get("platform_name"),
                        "platform_type": m.get("platform_type"),
                        "model_type": m_type.split("_")[0],
                        "model_name": m_name,
                        "api_base_url": m.get("api_base_url"),
                        "api_key": m.get("api_key"),
                        "api_proxy": m.get("api_proxy"),
                    }
    return result


def get_model_info(
        model_name: str = None, platform_name: str = None, multiple: bool = False
) -> Dict:
    """
    获取配置的模型信息，主要是 api_base_url, api_key
    如果指定 multiple=True，则返回所有重名模型；否则仅返回第一个
    """
    result = get_config_models(model_name=model_name, platform_name=platform_name)
    if len(result) > 0:
        if multiple:
            return result
        else:
            return list(result.values())[0]
    else:
        return {}


def get_default_llm():
    available_llms = list(get_config_models(model_type="llm").keys())
    if Settings.model_settings.DEFAULT_LLM_MODEL in available_llms:
        return Settings.model_settings.DEFAULT_LLM_MODEL
    else:
        logger.warning(f"default llm model {Settings.model_settings.DEFAULT_LLM_MODEL} is not found in available llms, "
                       f"using {available_llms[0]} instead")
        return available_llms[0]

def get_default_embedding():
    available_embeddings = list(get_config_models(model_type="embed").keys())
    if Settings.model_settings.DEFAULT_EMBEDDING_MODEL in available_embeddings:
        return Settings.model_settings.DEFAULT_EMBEDDING_MODEL
    else:
        logger.warning(f"default embedding model {Settings.model_settings.DEFAULT_EMBEDDING_MODEL} is not found in "
                       f"available embeddings, using {available_embeddings[0]} instead")
        return available_embeddings[0]


def get_ChatOpenAI(
        model_name: str = get_default_llm(),
        temperature: float = Settings.model_settings.TEMPERATURE,
        max_tokens: int = Settings.model_settings.MAX_TOKENS,
        streaming: bool = True,
        callbacks: List[Callable] = [],
        verbose: bool = True,
        local_wrap: bool = False,  # use local wrapped api
        **kwargs: Any,
) -> ChatOpenAI:
    model_info = get_model_info(model_name)
    params = dict(
        streaming=streaming,
        verbose=verbose,
        callbacks=callbacks,
        model_name=model_name,
        temperature=temperature,
        max_tokens=max_tokens,
        **kwargs,
    )
    # remove paramters with None value to avoid openai validation error
    for k in list(params):
        if params[k] is None:
            params.pop(k)

    try:
        if local_wrap:
            params.update(
                openai_api_base=f"{api_address()}/v1",
                openai_api_key="EMPTY",
            )
        else:
            params.update(
                openai_api_base=model_info.get("api_base_url"),
                openai_api_key=model_info.get("api_key"),
                openai_proxy=model_info.get("api_proxy"),
            )
        model = ChatOpenAI(**params)
    except Exception as e:
        logger.error(
            f"failed to create ChatOpenAI for model: {model_name}.", exc_info=True
        )
        model = None
    return model


def get_OpenAI(
        model_name: str,
        temperature: float,
        max_tokens: int = Settings.model_settings.MAX_TOKENS,
        streaming: bool = True,
        echo: bool = True,
        callbacks: List[Callable] = [],
        verbose: bool = True,
        local_wrap: bool = False,  # use local wrapped api
        **kwargs: Any,
) -> OpenAI:
    # TODO: 从API获取模型信息
    model_info = get_model_info(model_name)
    params = dict(
        streaming=streaming,
        verbose=verbose,
        callbacks=callbacks,
        model_name=model_name,
        temperature=temperature,
        max_tokens=max_tokens,
        echo=echo,
        **kwargs,
    )
    try:
        if local_wrap:
            params.update(
                openai_api_base=f"{api_address()}/v1",
                openai_api_key="EMPTY",
            )
        else:
            params.update(
                openai_api_base=model_info.get("api_base_url"),
                openai_api_key=model_info.get("api_key"),
                openai_proxy=model_info.get("api_proxy"),
            )
        model = OpenAI(**params)
    except Exception as e:
        logger.error(f"failed to create OpenAI for model: {model_name}.", exc_info=True)
        model = None
    return model


def get_Embeddings(
    embed_model: str = None,
    local_wrap: bool = False,  # use local wrapped api
) -> Embeddings:
    from langchain_community.embeddings import OllamaEmbeddings
    from langchain_openai import OpenAIEmbeddings

    from chatchat.server.localai_embeddings import (
        LocalAIEmbeddings,
    )

    embed_model = embed_model or get_default_embedding()
    model_info = get_model_info(model_name=embed_model)
    params = dict(model=embed_model)
    try:
        if local_wrap:
            params.update(
                openai_api_base=f"{api_address()}/v1",
                openai_api_key="EMPTY",
            )
        else:
            params.update(
                openai_api_base=model_info.get("api_base_url"),
                openai_api_key=model_info.get("api_key"),
                openai_proxy=model_info.get("api_proxy"),
            )
        if model_info.get("platform_type") == "openai":
            return OpenAIEmbeddings(**params)
        elif model_info.get("platform_type") == "ollama":
            return OllamaEmbeddings(
                base_url=model_info.get("api_base_url").replace("/v1", ""),
                model=embed_model,
            )
        else:
            return LocalAIEmbeddings(**params)
    except Exception as e:
        logger.error(
            f"failed to create Embeddings for model: {embed_model}.", exc_info=True
        )


def check_embed_model(embed_model: str = get_default_embedding()) -> bool:
    embeddings = get_Embeddings(embed_model=embed_model)
    try:
        embeddings.embed_query("this is a test")
        return True
    except Exception as e:
        logger.error(
            f"failed to access embed model '{embed_model}': {e}", exc_info=True
        )
        return False


def get_OpenAIClient(
        platform_name: str = None,
        model_name: str = None,
        is_async: bool = True,
) -> Union[openai.Client, openai.AsyncClient]:
    """
    construct an openai Client for specified platform or model
    """
    if platform_name is None:
        platform_info = get_model_info(
            model_name=model_name, platform_name=platform_name
        )
        if platform_info is None:
            raise RuntimeError(
                f"cannot find configured platform for model: {model_name}"
            )
        platform_name = platform_info.get("platform_name")
    platform_info = get_config_platforms().get(platform_name)
    assert platform_info, f"cannot find configured platform: {platform_name}"
    params = {
        "base_url": platform_info.get("api_base_url"),
        "api_key": platform_info.get("api_key"),
    }
    httpx_params = {}
    if api_proxy := platform_info.get("api_proxy"):
        httpx_params = {
            "proxies": api_proxy,
            "transport": httpx.HTTPTransport(local_address="0.0.0.0"),
        }

    if is_async:
        if httpx_params:
            params["http_client"] = httpx.AsyncClient(**httpx_params)
        return openai.AsyncClient(**params)
    else:
        if httpx_params:
            params["http_client"] = httpx.Client(**httpx_params)
        return openai.Client(**params)


class MsgType:
    TEXT = 1
    IMAGE = 2
    AUDIO = 3
    VIDEO = 4


class BaseResponse(BaseModel):
    code: int = Field(200, description="API status code")
    msg: str = Field("success", description="API status message")
    data: Any = Field(None, description="API data")

    class Config:
        json_schema_extra = {
            "example": {
                "code": 200,
                "msg": "success",
            }
        }


class ListResponse(BaseResponse):
    data: List[Any] = Field(..., description="List of data")

    class Config:
        json_schema_extra = {
            "example": {
                "code": 200,
                "msg": "success",
                "data": ["doc1.docx", "doc2.pdf", "doc3.txt"],
            }
        }


class ChatMessage(BaseModel):
    question: str = Field(..., description="Question text")
    response: str = Field(..., description="Response text")
    history: List[List[str]] = Field(..., description="History text")
    source_documents: List[str] = Field(
        ..., description="List of source documents and their scores"
    )

    class Config:
        json_schema_extra = {
            "example": {
                "question": "工伤保险如何办理？",
                "response": "根据已知信息，可以总结如下：\n\n1. 参保单位为员工缴纳工伤保险费，以保障员工在发生工伤时能够获得相应的待遇。\n"
                            "2. 不同地区的工伤保险缴费规定可能有所不同，需要向当地社保部门咨询以了解具体的缴费标准和规定。\n"
                            "3. 工伤从业人员及其近亲属需要申请工伤认定，确认享受的待遇资格，并按时缴纳工伤保险费。\n"
                            "4. 工伤保险待遇包括工伤医疗、康复、辅助器具配置费用、伤残待遇、工亡待遇、一次性工亡补助金等。\n"
                            "5. 工伤保险待遇领取资格认证包括长期待遇领取人员认证和一次性待遇领取人员认证。\n"
                            "6. 工伤保险基金支付的待遇项目包括工伤医疗待遇、康复待遇、辅助器具配置费用、一次性工亡补助金、丧葬补助金等。",
                "history": [
                    [
                        "工伤保险是什么？",
                        "工伤保险是指用人单位按照国家规定，为本单位的职工和用人单位的其他人员，缴纳工伤保险费，"
                        "由保险机构按照国家规定的标准，给予工伤保险待遇的社会保险制度。",
                    ]
                ],
                "source_documents": [
                    "出处 [1] 广州市单位从业的特定人员参加工伤保险办事指引.docx：\n\n\t"
                    "( 一)  从业单位  (组织)  按“自愿参保”原则，  为未建 立劳动关系的特定从业人员单项参加工伤保险 、缴纳工伤保 险费。",
                    "出处 [2] ...",
                    "出处 [3] ...",
                ],
            }
        }


def run_async(cor):
    """
    在同步环境中运行异步代码.
    """
    try:
        loop = asyncio.get_event_loop()
    except:
        loop = asyncio.new_event_loop()
    return loop.run_until_complete(cor)


def iter_over_async(ait, loop=None):
    """
    将异步生成器封装成同步生成器.
    """
    ait = ait.__aiter__()

    async def get_next():
        try:
            obj = await ait.__anext__()
            return False, obj
        except StopAsyncIteration:
            return True, None

    if loop is None:
        try:
            loop = asyncio.get_event_loop()
        except:
            loop = asyncio.new_event_loop()

    while True:
        done, obj = loop.run_until_complete(get_next())
        if done:
            break
        yield obj


def MakeFastAPIOffline(
        app: FastAPI,
        static_dir=Path(__file__).parent / "api_server" / "static",
        static_url="/static-offline-docs",
        docs_url: Optional[str] = "/docs",
        redoc_url: Optional[str] = "/redoc",
) -> None:
    """patch the FastAPI obj that doesn't rely on CDN for the documentation page"""
    from fastapi import Request
    from fastapi.openapi.docs import (
        get_redoc_html,
        get_swagger_ui_html,
        get_swagger_ui_oauth2_redirect_html,
    )
    from fastapi.staticfiles import StaticFiles
    from starlette.responses import HTMLResponse

    openapi_url = app.openapi_url
    swagger_ui_oauth2_redirect_url = app.swagger_ui_oauth2_redirect_url

    def remove_route(url: str) -> None:
        """
        remove original route from app
        """
        index = None
        for i, r in enumerate(app.routes):
            if r.path.lower() == url.lower():
                index = i
                break
        if isinstance(index, int):
            app.routes.pop(index)

    # Set up static file mount
    app.mount(
        static_url,
        StaticFiles(directory=Path(static_dir).as_posix()),
        name="static-offline-docs",
    )

    if docs_url is not None:
        remove_route(docs_url)
        remove_route(swagger_ui_oauth2_redirect_url)

        # Define the doc and redoc pages, pointing at the right files
        @app.get(docs_url, include_in_schema=False)
        async def custom_swagger_ui_html(request: Request) -> HTMLResponse:
            root = request.scope.get("root_path")
            favicon = f"{root}{static_url}/favicon.png"
            return get_swagger_ui_html(
                openapi_url=f"{root}{openapi_url}",
                title=app.title + " - Swagger UI",
                oauth2_redirect_url=swagger_ui_oauth2_redirect_url,
                swagger_js_url=f"{root}{static_url}/swagger-ui-bundle.js",
                swagger_css_url=f"{root}{static_url}/swagger-ui.css",
                swagger_favicon_url=favicon,
            )

        @app.get(swagger_ui_oauth2_redirect_url, include_in_schema=False)
        async def swagger_ui_redirect() -> HTMLResponse:
            return get_swagger_ui_oauth2_redirect_html()

    if redoc_url is not None:
        remove_route(redoc_url)

        @app.get(redoc_url, include_in_schema=False)
        async def redoc_html(request: Request) -> HTMLResponse:
            root = request.scope.get("root_path")
            favicon = f"{root}{static_url}/favicon.png"

            return get_redoc_html(
                openapi_url=f"{root}{openapi_url}",
                title=app.title + " - ReDoc",
                redoc_js_url=f"{root}{static_url}/redoc.standalone.js",
                with_google_fonts=False,
                redoc_favicon_url=favicon,
            )


# 从model_config中获取模型信息
# TODO: 移出模型加载后，这些功能需要删除或改变实现

# def list_embed_models() -> List[str]:
#     '''
#     get names of configured embedding models
#     '''
#     return list(MODEL_PATH["embed_model"])


# def get_model_path(model_name: str, type: str = None) -> Optional[str]:
#     if type in MODEL_PATH:
#         paths = MODEL_PATH[type]
#     else:
#         paths = {}
#         for v in MODEL_PATH.values():
#             paths.update(v)

#     if path_str := paths.get(model_name):  # 以 "chatglm-6b": "THUDM/chatglm-6b-new" 为例，以下都是支持的路径
#         path = Path(path_str)
#         if path.is_dir():  # 任意绝对路径
#             return str(path)

#         root_path = Path(MODEL_ROOT_PATH)
#         if root_path.is_dir():
#             path = root_path / model_name
#             if path.is_dir():  # use key, {MODEL_ROOT_PATH}/chatglm-6b
#                 return str(path)
#             path = root_path / path_str
#             if path.is_dir():  # use value, {MODEL_ROOT_PATH}/THUDM/chatglm-6b-new
#                 return str(path)
#             path = root_path / path_str.split("/")[-1]
#             if path.is_dir():  # use value split by "/", {MODEL_ROOT_PATH}/chatglm-6b-new
#                 return str(path)
#         return path_str  # THUDM/chatglm06b


def api_address() -> str:
    from chatchat.settings import Settings

    host = Settings.basic_settings.API_SERVER["host"]
    if host == "0.0.0.0":
        host = "127.0.0.1"
    port = Settings.basic_settings.API_SERVER["port"]
    return f"http://{host}:{port}"


def webui_address() -> str:
    from chatchat.settings import Settings

    host = Settings.basic_settings.WEBUI_SERVER["host"]
    port = Settings.basic_settings.WEBUI_SERVER["port"]
    return f"http://{host}:{port}"


def get_prompt_template(type: str, name: str) -> Optional[str]:
    """
    从prompt_config中加载模板内容
    type: 对应于 model_settings.llm_model_config 模型类别其中的一种，以及 "rag"，如果有新功能，应该进行加入。
    """

    from chatchat.settings import Settings

    return Settings.prompt_settings.model_dump().get(type, {}).get(name)


def set_httpx_config(
        timeout: float = Settings.basic_settings.HTTPX_DEFAULT_TIMEOUT,
        proxy: Union[str, Dict] = None,
        unused_proxies: List[str] = [],
):
    """
    设置httpx默认timeout。httpx默认timeout是5秒，在请求LLM回答时不够用。
    将本项目相关服务加入无代理列表，避免fastchat的服务器请求错误。(windows下无效)
    对于chatgpt等在线API，如要使用代理需要手动配置。搜索引擎的代理如何处置还需考虑。
    """

    import os

    import httpx

    httpx._config.DEFAULT_TIMEOUT_CONFIG.connect = timeout
    httpx._config.DEFAULT_TIMEOUT_CONFIG.read = timeout
    httpx._config.DEFAULT_TIMEOUT_CONFIG.write = timeout

    # 在进程范围内设置系统级代理
    proxies = {}
    if isinstance(proxy, str):
        for n in ["http", "https", "all"]:
            proxies[n + "_proxy"] = proxy
    elif isinstance(proxy, dict):
        for n in ["http", "https", "all"]:
            if p := proxy.get(n):
                proxies[n + "_proxy"] = p
            elif p := proxy.get(n + "_proxy"):
                proxies[n + "_proxy"] = p

    for k, v in proxies.items():
        os.environ[k] = v

    # set host to bypass proxy
    no_proxy = [
        x.strip() for x in os.environ.get("no_proxy", "").split(",") if x.strip()
    ]
    no_proxy += [
        # do not use proxy for locahost
        "http://127.0.0.1",
        "http://localhost",
    ]
    # do not use proxy for user deployed fastchat servers
    for x in unused_proxies:
        host = ":".join(x.split(":")[:2])
        if host not in no_proxy:
            no_proxy.append(host)
    os.environ["NO_PROXY"] = ",".join(no_proxy)

    def _get_proxies():
        return proxies

    import urllib.request

    urllib.request.getproxies = _get_proxies


def run_in_thread_pool(
        func: Callable,
        params: List[Dict] = [],
) -> Generator:
    """
    在线程池中批量运行任务，并将运行结果以生成器的形式返回。
    请确保任务中的所有操作是线程安全的，任务函数请全部使用关键字参数。
    """
    tasks = []
    with ThreadPoolExecutor() as pool:
        for kwargs in params:
            tasks.append(pool.submit(func, **kwargs))

        for obj in as_completed(tasks):
            try:
                yield obj.result()
            except Exception as e:
                logger.error(f"error in sub thread: {e}", exc_info=True)


def run_in_process_pool(
        func: Callable,
        params: List[Dict] = [],
) -> Generator:
    """
    在线程池中批量运行任务，并将运行结果以生成器的形式返回。
    请确保任务中的所有操作是线程安全的，任务函数请全部使用关键字参数。
    """
    tasks = []
    max_workers = None
    if sys.platform.startswith("win"):
        max_workers = min(
            mp.cpu_count(), 60
        )  # max_workers should not exceed 60 on windows
    with ProcessPoolExecutor(max_workers=max_workers) as pool:
        for kwargs in params:
            tasks.append(pool.submit(func, **kwargs))

        for obj in as_completed(tasks):
            try:
                yield obj.result()
            except Exception as e:
                logger.error(f"error in sub process: {e}", exc_info=True)


def get_httpx_client(
        use_async: bool = False,
        proxies: Union[str, Dict] = None,
        timeout: float = Settings.basic_settings.HTTPX_DEFAULT_TIMEOUT,
        unused_proxies: List[str] = [],
        **kwargs,
) -> Union[httpx.Client, httpx.AsyncClient]:
    """
    helper to get httpx client with default proxies that bypass local addesses.
    """
    default_proxies = {
        # do not use proxy for locahost
        "all://127.0.0.1": None,
        "all://localhost": None,
    }
    # do not use proxy for user deployed fastchat servers
    for x in unused_proxies:
        host = ":".join(x.split(":")[:2])
        default_proxies.update({host: None})

    # get proxies from system envionrent
    # proxy not str empty string, None, False, 0, [] or {}
    default_proxies.update(
        {
            "http://": (
                os.environ.get("http_proxy")
                if os.environ.get("http_proxy")
                   and len(os.environ.get("http_proxy").strip())
                else None
            ),
            "https://": (
                os.environ.get("https_proxy")
                if os.environ.get("https_proxy")
                   and len(os.environ.get("https_proxy").strip())
                else None
            ),
            "all://": (
                os.environ.get("all_proxy")
                if os.environ.get("all_proxy")
                   and len(os.environ.get("all_proxy").strip())
                else None
            ),
        }
    )
    for host in os.environ.get("no_proxy", "").split(","):
        if host := host.strip():
            # default_proxies.update({host: None}) # Origin code
            default_proxies.update(
                {"all://" + host: None}
            )  # PR 1838 fix, if not add 'all://', httpx will raise error

    # merge default proxies with user provided proxies
    if isinstance(proxies, str):
        proxies = {"all://": proxies}

    if isinstance(proxies, dict):
        default_proxies.update(proxies)

    # construct Client
    kwargs.update(timeout=timeout, proxies=default_proxies)

    if use_async:
        return httpx.AsyncClient(**kwargs)
    else:
        return httpx.Client(**kwargs)


def get_server_configs() -> Dict:
    """
    获取configs中的原始配置项，供前端使用
    """
    _custom = {
        "api_address": api_address(),
    }

    return {**{k: v for k, v in locals().items() if k[0] != "_"}, **_custom}


def get_temp_dir(id: str = None) -> Tuple[str, str]:
    """
    创建一个临时目录，返回（路径，文件夹名称）
    """
    import uuid

    from chatchat.settings import Settings

    if id is not None:  # 如果指定的临时目录已存在，直接返回
        path = os.path.join(Settings.basic_settings.BASE_TEMP_DIR, id)
        if os.path.isdir(path):
            return path, id

    id = uuid.uuid4().hex
    path = os.path.join(Settings.basic_settings.BASE_TEMP_DIR, id)
    os.mkdir(path)
    return path, id


# 动态更新知识库信息
def update_search_local_knowledgebase_tool():
    import re

    from chatchat.server.agent.tools_factory import tools_registry
    from chatchat.server.db.repository.knowledge_base_repository import list_kbs_from_db

    kbs = list_kbs_from_db()
    template = "Use local knowledgebase from one or more of these:\n{KB_info}\n to get information，Only local data on this knowledge use this tool. The 'database' should be one of the above [{key}]."
    KB_info_str = "\n".join([f"{kb.kb_name}: {kb.kb_info}" for kb in kbs])
    KB_name_info_str = "\n".join([f"{kb.kb_name}" for kb in kbs])
    template_knowledge = template.format(KB_info=KB_info_str, key=KB_name_info_str)

    search_local_knowledgebase_tool = tools_registry._TOOLS_REGISTRY.get(
        "search_local_knowledgebase"
    )
    if search_local_knowledgebase_tool:
        search_local_knowledgebase_tool.description = " ".join(
            re.split(r"\n+\s*", template_knowledge)
        )
        search_local_knowledgebase_tool.args["database"]["choices"] = [
            kb.kb_name for kb in kbs
        ]


def get_tool(name: str = None) -> Union[BaseTool, Dict[str, BaseTool]]:
    import importlib

    from chatchat.server.agent import tools_factory

    importlib.reload(tools_factory)

    from chatchat.server.agent.tools_factory import tools_registry

    update_search_local_knowledgebase_tool()
    if name is None:
        return tools_registry._TOOLS_REGISTRY
    else:
        return tools_registry._TOOLS_REGISTRY.get(name)


def get_tool_config(name: str = None) -> Dict:
    from chatchat.settings import Settings

    if name is None:
        return Settings.tool_settings.model_dump()
    else:
        return Settings.tool_settings.model_dump().get(name, {})


def is_port_in_use(port):
    with socket.socket(socket.AF_INET, socket.SOCK_STREAM) as sock:
        return sock.connect_ex(("localhost", port)) == 0


if __name__ == "__main__":
    # for debug
    print(get_default_llm())
    print(get_default_embedding())
    platforms = get_config_platforms()
    models = get_config_models()
    model_info = get_model_info(platform_name="xinference-auto")
    print(1)<|MERGE_RESOLUTION|>--- conflicted
+++ resolved
@@ -106,7 +106,7 @@
     except requests.exceptions.ConnectionError:
         logger.warning(f"cannot connect to xinference host: {xf_url}, please check your configuration.")
     except Exception as e:
-        logger.error(f"error when connect to xinference server({xf_url}): {e}")
+        logger.warning(f"error when connect to xinference server({xf_url}): {e}")
     return models
 
 
@@ -157,23 +157,7 @@
             for m_type in model_types:
                 # if m.get(m_type) != "auto":
                 #     continue
-<<<<<<< HEAD
                 m[m_type] = xf_models.get(m_type, [])
-=======
-                try:
-                    from xinference_client import RESTfulClient as Client
-                    xf_url = get_base_url(m.get("api_base_url"))
-                    xf_client = Client(xf_url)
-                    xf_models = xf_client.list_models()
-                    m[m_type] = xf_model_type_maps[m_type](xf_models)
-                except ImportError:
-                    logger.warning('auto_detect_model needs xinference-client installed. '
-                                   'Please try "pip install xinference-client". ')
-                except requests.exceptions.ConnectionError:
-                    logger.warning(f"cannot connect to xinference host: {xf_url}")
-                except Exception as e:
-                    logger.warning(f"error when connect to xinference server({xf_url}): {e}")
->>>>>>> f78dbfa4
 
         for m_type in model_types:
             models = m.get(m_type, [])
